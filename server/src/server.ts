--- conflicted
+++ resolved
@@ -1,349 +1,274 @@
-'use strict';
-
-import {
-	IPCMessageReader, IPCMessageWriter,
-	createConnection, IConnection, TextDocumentSyncKind,
-	TextDocuments, TextDocument, Diagnostic, DiagnosticSeverity,
-	InitializeParams, InitializeResult, TextDocumentPositionParams,
-	CompletionItem, CompletionItemKind, RequestType
-} from 'vscode-languageserver';
-import { xhr, XHRResponse, configure as configureHttpRequests, getErrorStatusDescription } from 'request-light';
-import {load as yamlLoader, YAMLDocument, YAMLException} from 'yaml-ast-parser-beta';
-import {getLanguageService} from './languageService/yamlLanguageService'
-import Strings = require( './languageService/utils/strings');
-import URI from './languageService/utils/uri';
-import * as URL from 'url';
-import fs = require('fs');
-var glob = require('glob');
-
-namespace VSCodeContentRequest {
-	export const type: RequestType<string, string, any, any> = new RequestType('vscode/content');
-}
-
-const validationDelayMs = 250;
-let pendingValidationRequests: { [uri: string]: NodeJS.Timer; } = {};
-let validDocuments: Array<String>;
-
-
-// Create a connection for the server.
-let connection: IConnection = null;
-if (process.argv.indexOf('--stdio') == -1) {
-	connection = createConnection(new IPCMessageReader(process), new IPCMessageWriter(process));
-} else {
-	connection = createConnection();
-}
-
-// Create a simple text document manager. The text document manager
-// supports full document sync only
-let documents: TextDocuments = new TextDocuments();
-// Make the text document manager listen on the connection
-// for open, change and close text document events
-documents.listen(connection);
-
-// After the server has started the client sends an initialize request. The server receives
-// in the passed params the rootPath of the workspace plus the client capabilities.
-let workspaceRoot: string;
-connection.onInitialize((params): InitializeResult => {
-	workspaceRoot = params.rootPath;
-	return {
-		capabilities: {
-			// Tell the client that the server works in FULL text document sync mode
-			textDocumentSync: TextDocumentSyncKind.Full,
-			// Tell the client that the server support code complete
-			completionProvider: {
-				resolveProvider: false
-			}
-		}
-	}
-});
-
-let workspaceContext = {
-	resolveRelativePath: (relativePath: string, resource: string) => {
-		return URL.resolve(resource, relativePath);
-	}
-};
-
-let schemaRequestService = (uri: string): Thenable<string> => {
-	if (Strings.startsWith(uri, 'file://')) {
-		let fsPath = URI.parse(uri).fsPath;
-		return new Promise<string>((c, e) => {
-			fs.readFile(fsPath, 'UTF-8', (err, result) => {
-				err ? e('') : c(result.toString());
-			});
-		});
-	} else if (Strings.startsWith(uri, 'vscode://')) {
-		return connection.sendRequest(VSCodeContentRequest.type, uri).then(responseText => {
-			return responseText;
-		}, error => {
-			return error.message;
-		});
-	}
-	return xhr({ url: uri, followRedirects: 5 }).then(response => {
-		return response.responseText;
-	}, (error: XHRResponse) => {
-		return Promise.reject(error.responseText || getErrorStatusDescription(error.status) || error.toString());
-	});
-};
-
-let languageService = getLanguageService(schemaRequestService, workspaceContext);
-
-// The content of a text document has changed. This event is emitted
-// when the text document first opened or when its content has changed.
-documents.onDidChangeContent((change) => {
-	if(validDocuments.indexOf(change.document.uri) !== -1){
-		triggerValidation(change.document);
-	}
-});
-
-documents.onDidClose((event=>{
-	cleanPendingValidation(event.document);
-	connection.sendDiagnostics({ uri: event.document.uri, diagnostics: [] });
-}));
-
-// The settings interface describe the server relevant settings part
-interface Settings {
-	k8s: globSetting;
-}
-
-interface globSetting {
-	glob: string;
-}
-
-let globSetting: string;
-connection.onDidChangeConfiguration((change) => {
-	let settings = <Settings>change.settings;
-	globSetting = settings.k8s.glob || "";
-	validateValidFiles();
-});
-
-function clearDiagnostics(){
-	//Clear all the previous diagnostics 
-	documents.all().forEach(doc => {
-		connection.sendDiagnostics({ uri: doc.uri, diagnostics: [] });
-	});
-}
-
-function validateValidFiles(){
-	clearDiagnostics();
-	
-	validDocuments = [];
-	glob(globSetting, function (er, files) {
-		if(er){
-			throw er;
-		}
-
-		files.forEach(file => {
-			documents.all().forEach(doc => {
-				let splitDocumentUri = doc.uri.split("/");
-				let strippedDocumentUri = splitDocumentUri[splitDocumentUri.length - 1];
-				if(strippedDocumentUri.indexOf(file) !== -1){
-					validDocuments.push(doc.uri);
-					triggerValidation(doc);
-				}
-			}
-		)});
-
-	})
-}
-
-function triggerValidation(textDocument: TextDocument): void {
-	cleanPendingValidation(textDocument);
-	pendingValidationRequests[textDocument.uri] = setTimeout(() => {
-		delete pendingValidationRequests[textDocument.uri];
-		validateTextDocument(textDocument);
-	}, validationDelayMs);
-}
-
-function cleanPendingValidation(textDocument: TextDocument): void {
-	let request = pendingValidationRequests[textDocument.uri];
-	if (request) {
-		clearTimeout(request);
-		delete pendingValidationRequests[textDocument.uri];
-	}
-}
-
-function validateTextDocument(textDocument: TextDocument): void {
-	let yDoc= yamlLoader(textDocument.getText(),{});
-	if(yDoc !== undefined){ 
-		let diagnostics  = [];
-		if(yDoc.errors.length != 0){
-			diagnostics = yDoc.errors.map(error =>{
-				let mark = error.mark;
-				return {
-				severity: DiagnosticSeverity.Error,
-				range: {
-							start: textDocument.positionAt(mark.position),
-							end: { line: error.mark.line, character: error.mark.column }
-						},
-				message: error.reason,
-				source: "k8s"
-				}
-			});
-		}
-
-		let yamlDoc:YAMLDocument = <YAMLDocument> yamlLoader(textDocument.getText(),{});
-		languageService.doValidation(textDocument, yamlDoc).then(function(result){		
-			for(let x = 0; x < result.items.length; x++){
-				diagnostics.push(result.items[x]);
-			}
-			
-			// Send the computed diagnostics to VSCode.
-			connection.sendDiagnostics({ uri: textDocument.uri, diagnostics });
-		});
-	}
-}
-
-// This handler provides the initial list of the completion items.
-connection.onCompletion(textDocumentPosition =>  {
-	let document = documents.get(textDocumentPosition.textDocument.uri);
-	if(validDocuments.indexOf(document.uri) !== -1){
-		return completionHelper(document, textDocumentPosition);
-	}
-	return null;
-});
-
-function completionHelper(document: TextDocument, textDocumentPosition){
-		
-		/*
-		* THIS IS A HACKY VERSION. 
-		* Needed to get the parent node from the current node to support autocompletion.
-		*/
-
-		//Get the string we are looking at via a substring
-		let start = getLineOffsets(document.getText())[textDocumentPosition.position.line];
-		let end = document.offsetAt(textDocumentPosition.position);
-		let textLine = document.getText().substring(start, end);
-		
-		//Check if the string we are looking at is a node
-		if(textLine.indexOf(":")){
-			//We need to add the ":" to load the nodes
-					
-			let newText = "";
-
-			//This is for the empty line case
-			if(textLine.trim().length === 0){
-				//Add a temp node that is in the document but we don't use at all.
-				newText = document.getText().substring(0, end) + "holder:\r\n" + document.getText().substr(end+2) 
-			//For when missing semi colon case
-			}else{
-				//Add a semicolon to the end of the current line so we can validate the node
-				newText = document.getText().substring(0, end) + ":\r\n" + document.getText().substr(end+2)
-			}
-
-			let yamlDoc:YAMLDocument = <YAMLDocument> yamlLoader(newText,{});
-			return languageService.doComplete(document, textDocumentPosition.position, yamlDoc);
-		}else{
-
-			//All the nodes are loaded
-			let yamlDoc:YAMLDocument = <YAMLDocument> yamlLoader(document.getText(),{});
-			return languageService.doComplete(document, textDocumentPosition.position, yamlDoc);
-		}
-
-}
-
-// This handler resolve additional information for the item selected in
-// the completion list.
-connection.onCompletionResolve((item: CompletionItem): CompletionItem => {
-  return item;
-});
-
-function getLineOffsets(textDocString: String): number[] {
-		
-		let lineOffsets: number[] = [];
-		let text = textDocString;
-		let isLineStart = true;
-		for (let i = 0; i < text.length; i++) {
-			if (isLineStart) {
-				lineOffsets.push(i);
-				isLineStart = false;
-			}
-			let ch = text.charAt(i);
-			isLineStart = (ch === '\r' || ch === '\n');
-			if (ch === '\r' && i + 1 < text.length && text.charAt(i + 1) === '\n') {
-				i++;
-			}
-		}
-		if (isLineStart && text.length > 0) {
-			lineOffsets.push(text.length);
-		}
-		
-		return lineOffsets;
-}
-
-<<<<<<< HEAD
-// This handler provides the initial list of the completion items.
-connection.onCompletion(textDocumentPosition =>  {
-  let document = documents.get(textDocumentPosition.textDocument.uri);
-
-  /*
-   * THIS IS A HACKY VERSION. 
-   * Needed to get the parent node from the current node to support autocompletion.
-   */
-
-  //Get the string we are looking at via a substring
-  let start = getLineOffsets(document.getText())[textDocumentPosition.position.line];
-  let end = document.offsetAt(textDocumentPosition.position);
-  let textLine = document.getText().substring(start, end);
-  
-  //Check if the string we are looking at is a node
-  if(textLine.indexOf(":")){
-	  //We need to add the ":" to load the nodes
-			  
-	  let newText = "";
-
-	  //This is for the empty line case
-	  if(textLine.trim().length === 0){
-		  //Add a temp node that is in the document but we don't use at all.
-		newText = document.getText().substring(0, end) + "holder:\r\n" + document.getText().substr(end+2) 
-	  //For when missing semi colon case
-	}else{
-		//Add a semicolon to the end of the current line so we can validate the node
-		newText = document.getText().substring(0, end) + ":\r\n" + document.getText().substr(end+2)
-	  }
-
-	  let yamlDoc:YAMLDocument = <YAMLDocument> yamlLoader(newText,{});
-	  return languageService.doComplete(document, textDocumentPosition.position, yamlDoc);
-  }else{
-
-	  //All the nodes are loaded
-	  let yamlDoc:YAMLDocument = <YAMLDocument> yamlLoader(document.getText(),{});
-	  return languageService.doComplete(document, textDocumentPosition.position, yamlDoc);
-  }
-  
-});
-
-// This handler resolve additional information for the item selected in
-// the completion list.
-connection.onCompletionResolve((item: CompletionItem): CompletionItem => {
-  return item;
-});
-
-
-let t: Thenable<string>;
-
-/*
-connection.onDidOpenTextDocument((params) => {
-	// A text document got opened in VSCode.
-	// params.textDocument.uri uniquely identifies the document. For documents store on disk this is a file URI.
-	// params.textDocument.text the initial full content of the document.
-	connection.console.log(`${params.textDocument.uri} opened.`);
-});
-
-connection.onDidChangeTextDocument((params) => {
-	// The content of a text document did change in VSCode.
-	// params.textDocument.uri uniquely identifies the document.
-	// params.contentChanges describe the content changes to the document.
-	connection.console.log(`${params.textDocument.uri} changed: ${JSON.stringify(params.contentChanges)}`);
-});
-
-connection.onDidCloseTextDocument((params) => {
-	// A text document got closed in VSCode.
-	// params.textDocument.uri uniquely identifies the document.
-	connection.console.log(`${params.textDocument.uri} closed.`);
-});
-*/
-
-=======
->>>>>>> ccaeb0b5
-// Listen on the connection
-connection.listen();
+'use strict';
+
+import {
+	IPCMessageReader, IPCMessageWriter,
+	createConnection, IConnection, TextDocumentSyncKind,
+	TextDocuments, TextDocument, Diagnostic, DiagnosticSeverity,
+	InitializeParams, InitializeResult, TextDocumentPositionParams,
+	CompletionItem, CompletionItemKind, RequestType
+} from 'vscode-languageserver';
+import { xhr, XHRResponse, configure as configureHttpRequests, getErrorStatusDescription } from 'request-light';
+import {load as yamlLoader, YAMLDocument, YAMLException} from 'yaml-ast-parser-beta';
+import {getLanguageService} from './languageService/yamlLanguageService'
+import Strings = require( './languageService/utils/strings');
+import URI from './languageService/utils/uri';
+import * as URL from 'url';
+import fs = require('fs');
+var glob = require('glob');
+
+namespace VSCodeContentRequest {
+	export const type: RequestType<string, string, any, any> = new RequestType('vscode/content');
+}
+
+const validationDelayMs = 250;
+let pendingValidationRequests: { [uri: string]: NodeJS.Timer; } = {};
+let validDocuments: Array<String>;
+
+
+// Create a connection for the server.
+let connection: IConnection = null;
+if (process.argv.indexOf('--stdio') == -1) {
+	connection = createConnection(new IPCMessageReader(process), new IPCMessageWriter(process));
+} else {
+	connection = createConnection();
+}
+
+// Create a simple text document manager. The text document manager
+// supports full document sync only
+let documents: TextDocuments = new TextDocuments();
+// Make the text document manager listen on the connection
+// for open, change and close text document events
+documents.listen(connection);
+
+// After the server has started the client sends an initialize request. The server receives
+// in the passed params the rootPath of the workspace plus the client capabilities.
+let workspaceRoot: string;
+connection.onInitialize((params): InitializeResult => {
+	workspaceRoot = params.rootPath;
+	return {
+		capabilities: {
+			// Tell the client that the server works in FULL text document sync mode
+			textDocumentSync: TextDocumentSyncKind.Full,
+			// Tell the client that the server support code complete
+			completionProvider: {
+				resolveProvider: false
+			}
+		}
+	}
+});
+
+let workspaceContext = {
+	resolveRelativePath: (relativePath: string, resource: string) => {
+		return URL.resolve(resource, relativePath);
+	}
+};
+
+let schemaRequestService = (uri: string): Thenable<string> => {
+	if (Strings.startsWith(uri, 'file://')) {
+		let fsPath = URI.parse(uri).fsPath;
+		return new Promise<string>((c, e) => {
+			fs.readFile(fsPath, 'UTF-8', (err, result) => {
+				err ? e('') : c(result.toString());
+			});
+		});
+	} else if (Strings.startsWith(uri, 'vscode://')) {
+		return connection.sendRequest(VSCodeContentRequest.type, uri).then(responseText => {
+			return responseText;
+		}, error => {
+			return error.message;
+		});
+	}
+	return xhr({ url: uri, followRedirects: 5 }).then(response => {
+		return response.responseText;
+	}, (error: XHRResponse) => {
+		return Promise.reject(error.responseText || getErrorStatusDescription(error.status) || error.toString());
+	});
+};
+
+let languageService = getLanguageService(schemaRequestService, workspaceContext);
+
+// The content of a text document has changed. This event is emitted
+// when the text document first opened or when its content has changed.
+documents.onDidChangeContent((change) => {
+	if(validDocuments.indexOf(change.document.uri) !== -1){
+		triggerValidation(change.document);
+	}
+});
+
+documents.onDidClose((event=>{
+	cleanPendingValidation(event.document);
+	connection.sendDiagnostics({ uri: event.document.uri, diagnostics: [] });
+}));
+
+// The settings interface describe the server relevant settings part
+interface Settings {
+	k8s: globSetting;
+}
+
+interface globSetting {
+	glob: string;
+}
+
+let globSetting: string;
+connection.onDidChangeConfiguration((change) => {
+	let settings = <Settings>change.settings;
+	globSetting = settings.k8s.glob || "";
+	validateValidFiles();
+});
+
+function clearDiagnostics(){
+	//Clear all the previous diagnostics 
+	documents.all().forEach(doc => {
+		connection.sendDiagnostics({ uri: doc.uri, diagnostics: [] });
+	});
+}
+
+function validateValidFiles(){
+	clearDiagnostics();
+	
+	validDocuments = [];
+	glob(globSetting, function (er, files) {
+		if(er){
+			throw er;
+		}
+
+		files.forEach(file => {
+			documents.all().forEach(doc => {
+				let splitDocumentUri = doc.uri.split("/");
+				let strippedDocumentUri = splitDocumentUri[splitDocumentUri.length - 1];
+				if(strippedDocumentUri.indexOf(file) !== -1){
+					validDocuments.push(doc.uri);
+					triggerValidation(doc);
+				}
+			}
+		)});
+
+	})
+}
+
+function triggerValidation(textDocument: TextDocument): void {
+	cleanPendingValidation(textDocument);
+	pendingValidationRequests[textDocument.uri] = setTimeout(() => {
+		delete pendingValidationRequests[textDocument.uri];
+		validateTextDocument(textDocument);
+	}, validationDelayMs);
+}
+
+function cleanPendingValidation(textDocument: TextDocument): void {
+	let request = pendingValidationRequests[textDocument.uri];
+	if (request) {
+		clearTimeout(request);
+		delete pendingValidationRequests[textDocument.uri];
+	}
+}
+
+function validateTextDocument(textDocument: TextDocument): void {
+	let yDoc= yamlLoader(textDocument.getText(),{});
+	if(yDoc !== undefined){ 
+		let diagnostics  = [];
+		if(yDoc.errors.length != 0){
+			diagnostics = yDoc.errors.map(error =>{
+				let mark = error.mark;
+				return {
+				severity: DiagnosticSeverity.Error,
+				range: {
+							start: textDocument.positionAt(mark.position),
+							end: { line: error.mark.line, character: error.mark.column }
+						},
+				message: error.reason,
+				source: "k8s"
+				}
+			});
+		}
+
+		let yamlDoc:YAMLDocument = <YAMLDocument> yamlLoader(textDocument.getText(),{});
+		languageService.doValidation(textDocument, yamlDoc).then(function(result){		
+			for(let x = 0; x < result.items.length; x++){
+				diagnostics.push(result.items[x]);
+			}
+			
+			// Send the computed diagnostics to VSCode.
+			connection.sendDiagnostics({ uri: textDocument.uri, diagnostics });
+		});
+	}
+}
+
+// This handler provides the initial list of the completion items.
+connection.onCompletion(textDocumentPosition =>  {
+	let document = documents.get(textDocumentPosition.textDocument.uri);
+	if(validDocuments.indexOf(document.uri) !== -1){
+		return completionHelper(document, textDocumentPosition);
+	}
+	return null;
+});
+
+function completionHelper(document: TextDocument, textDocumentPosition){
+		
+		/*
+		* THIS IS A HACKY VERSION. 
+		* Needed to get the parent node from the current node to support autocompletion.
+		*/
+
+		//Get the string we are looking at via a substring
+		let start = getLineOffsets(document.getText())[textDocumentPosition.position.line];
+		let end = document.offsetAt(textDocumentPosition.position);
+		let textLine = document.getText().substring(start, end);
+		
+		//Check if the string we are looking at is a node
+		if(textLine.indexOf(":")){
+			//We need to add the ":" to load the nodes
+					
+			let newText = "";
+
+			//This is for the empty line case
+			if(textLine.trim().length === 0){
+				//Add a temp node that is in the document but we don't use at all.
+				newText = document.getText().substring(0, end) + "holder:\r\n" + document.getText().substr(end+2) 
+			//For when missing semi colon case
+			}else{
+				//Add a semicolon to the end of the current line so we can validate the node
+				newText = document.getText().substring(0, end) + ":\r\n" + document.getText().substr(end+2)
+			}
+
+			let yamlDoc:YAMLDocument = <YAMLDocument> yamlLoader(newText,{});
+			return languageService.doComplete(document, textDocumentPosition.position, yamlDoc);
+		}else{
+
+			//All the nodes are loaded
+			let yamlDoc:YAMLDocument = <YAMLDocument> yamlLoader(document.getText(),{});
+			return languageService.doComplete(document, textDocumentPosition.position, yamlDoc);
+		}
+
+}
+
+// This handler resolve additional information for the item selected in
+// the completion list.
+connection.onCompletionResolve((item: CompletionItem): CompletionItem => {
+  return item;
+});
+
+function getLineOffsets(textDocString: String): number[] {
+		
+		let lineOffsets: number[] = [];
+		let text = textDocString;
+		let isLineStart = true;
+		for (let i = 0; i < text.length; i++) {
+			if (isLineStart) {
+				lineOffsets.push(i);
+				isLineStart = false;
+			}
+			let ch = text.charAt(i);
+			isLineStart = (ch === '\r' || ch === '\n');
+			if (ch === '\r' && i + 1 < text.length && text.charAt(i + 1) === '\n') {
+				i++;
+			}
+		}
+		if (isLineStart && text.length > 0) {
+			lineOffsets.push(text.length);
+		}
+		
+		return lineOffsets;
+}
+
+// Listen on the connection
+connection.listen();